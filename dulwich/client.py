--- conflicted
+++ resolved
@@ -497,11 +497,7 @@
         raise NotImplementedError(self.send_pack)
 
     def clone(self, path, target_path, mkdir: bool = True, bare=False, origin="origin",
-<<<<<<< HEAD
-              checkout=None, branch=None, depth=None):
-=======
               checkout=None, branch=None, progress=None, depth=None):
->>>>>>> 1ba38c75
         """Clone a repository."""
         from .refs import _set_origin_head, _set_default_branch, _set_head
         from .repo import Repo
@@ -536,11 +532,7 @@
             target_config.write_to_path()
 
             ref_message = b"clone: from " + encoded_path
-<<<<<<< HEAD
-            result = self.fetch(path, target, depth=depth)
-=======
             result = self.fetch(path, target, progress=progress, depth=depth)
->>>>>>> 1ba38c75
             _import_remote_refs(
                 target.refs, origin, result.refs, message=ref_message)
 
