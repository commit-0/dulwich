--- conflicted
+++ resolved
@@ -111,13 +111,8 @@
     # Patch a handler's capabilities by specifying a list of them to be
     # removed, and return the original classmethod for restoration.
     original_capabilities = handler.capabilities
-<<<<<<< HEAD
-    filtered_capabilities = tuple(
-        i for i in original_capabilities() if i not in caps_removed)
-=======
     filtered_capabilities = [
         i for i in original_capabilities() if i not in caps_removed]
->>>>>>> 1863c310
 
     def capabilities(cls):
         return filtered_capabilities
