--- conflicted
+++ resolved
@@ -296,7 +296,6 @@
         return []
 
 
-
 class ReceivePackHandlerTestCase(TestCase):
 
     def setUp(self):
@@ -325,18 +324,11 @@
         super(ProtocolGraphWalkerEmptyTestCase, self).setUp()
         self._repo = MemoryRepo.init_bare([], {})
         backend = DictBackend({b'/': self._repo})
-<<<<<<< HEAD
-        self._walker = ProtocolGraphWalker(
-                TestUploadPackHandler(backend, [b'/', b'host=lolcats'],
-                                      TestProto()),
-                self._repo.object_store, self._repo.get_peeled)
-=======
         self._walker = _ProtocolGraphWalker(
                 TestUploadPackHandler(backend, [b'/', b'host=lolcats'],
                                       TestProto()),
                 self._repo.object_store, self._repo.get_peeled,
                 self._repo.refs.get_symrefs)
->>>>>>> 1863c310
 
     def test_empty_repository(self):
         # The server should wait for a flush packet.
@@ -366,18 +358,11 @@
           ]
         self._repo = MemoryRepo.init_bare(commits, {})
         backend = DictBackend({b'/': self._repo})
-<<<<<<< HEAD
-        self._walker = ProtocolGraphWalker(
-                TestUploadPackHandler(backend, [b'/', b'host=lolcats'],
-                                      TestProto()),
-                self._repo.object_store, self._repo.get_peeled)
-=======
         self._walker = _ProtocolGraphWalker(
                 TestUploadPackHandler(backend, [b'/', b'host=lolcats'],
                                       TestProto()),
                 self._repo.object_store, self._repo.get_peeled,
                 self._repo.refs.get_symrefs)
->>>>>>> 1863c310
 
     def test_all_wants_satisfied_no_haves(self):
         self._walker.set_wants([ONE])
